--- conflicted
+++ resolved
@@ -453,7 +453,6 @@
             if deciduous_indices
             else np.zeros(density.shape[1:])
         )
-<<<<<<< HEAD
 
     return DuetRun(
         density=density, height=height, moisture=moisture, duet_version=version
@@ -512,11 +511,6 @@
         ny,
         nsp,
         version,
-=======
-
-    return DuetRun(
-        density=density, height=height, moisture=moisture, duet_version=version
->>>>>>> 24dec494
     )
 
 
@@ -1003,8 +997,7 @@
     integrated = np.ma.filled(averaged, 0)
     return integrated
 
-
-<<<<<<< HEAD
+  
 # def _read_treesspcd(dir: Path, nx: int, ny: int, nz: int) -> int:
 #     """
 #     Interprets number of species from treesspcd.dat. Broken right now.
@@ -1019,9 +1012,6 @@
         species = dat.readlines()
     return species
 
-
-=======
->>>>>>> 24dec494
 def _group_litter_species(dir: Path) -> dict:
     """
     Returns a dictionary indicating whether the tree species is deciduous
